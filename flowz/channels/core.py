--- conflicted
+++ resolved
@@ -310,7 +310,6 @@
         return GroupChannel(self, transform=keyfunc)
 
 
-<<<<<<< HEAD
     def observe(self, observer):
         """
         Observe items on a channel for side effects
@@ -323,7 +322,7 @@
         See the `ObserveChannel` for more.
         """
         return ObserveChannel(self, observer)
-=======
+
     def chain(self, *channels):
         """
         Chain channels together into a single channel.
@@ -332,7 +331,6 @@
         any number of given ``channels``.  See :class:`ChainChannel` for more.
         """
         return ChainChannel([self] + list(channels))
->>>>>>> 16bc94f1
 
 
 class ReadChannel(Channel):
