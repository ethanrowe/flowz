from __future__ import absolute_import

<<<<<<< HEAD
from .core import (ChannelDone, Channel, ReadChannel, MapChannel, FlatMapChannel,
                   FilterChannel, FutureChannel, ReadyFutureChannel, TeeChannel,
                   ProducerChannel, IterChannel, ZipChannel, CoGroupChannel,
                   WindowChannel, GroupChannel, ObserveChannel)
=======
from .core import (
        Channel,
        ChannelDone,
        CoGroupChannel,
        FilterChannel,
        FlatMapChannel,
        FutureChannel,
        GroupChannel,
        IterChannel,
        MapChannel,
        ProducerChannel,
        ReadChannel,
        ReadyFutureChannel,
        TeeChannel,
        WindowChannel,
        ZipChannel)
>>>>>>> 1a291b3a
<|MERGE_RESOLUTION|>--- conflicted
+++ resolved
@@ -1,11 +1,5 @@
 from __future__ import absolute_import
 
-<<<<<<< HEAD
-from .core import (ChannelDone, Channel, ReadChannel, MapChannel, FlatMapChannel,
-                   FilterChannel, FutureChannel, ReadyFutureChannel, TeeChannel,
-                   ProducerChannel, IterChannel, ZipChannel, CoGroupChannel,
-                   WindowChannel, GroupChannel, ObserveChannel)
-=======
 from .core import (
         Channel,
         ChannelDone,
@@ -16,10 +10,10 @@
         GroupChannel,
         IterChannel,
         MapChannel,
+        ObserveChannel,
         ProducerChannel,
         ReadChannel,
         ReadyFutureChannel,
         TeeChannel,
         WindowChannel,
         ZipChannel)
->>>>>>> 1a291b3a
