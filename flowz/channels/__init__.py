from __future__ import absolute_import

<<<<<<< HEAD
from .core import (ChannelDone, Channel, ReadChannel, MapChannel, FlatMapChannel,
                   FilterChannel, FutureChannel, ReadyFutureChannel, TeeChannel,
                   ProducerChannel, IterChannel, ZipChannel, CoGroupChannel,
                   WindowChannel, GroupChannel, ChainChannel)
=======
from .core import (
        Channel,
        ChannelDone,
        CoGroupChannel,
        FilterChannel,
        FlatMapChannel,
        FutureChannel,
        GroupChannel,
        IterChannel,
        MapChannel,
        ProducerChannel,
        ReadChannel,
        ReadyFutureChannel,
        TeeChannel,
        WindowChannel,
        ZipChannel)
>>>>>>> 1a291b3a
<|MERGE_RESOLUTION|>--- conflicted
+++ resolved
@@ -1,13 +1,8 @@
 from __future__ import absolute_import
 
-<<<<<<< HEAD
-from .core import (ChannelDone, Channel, ReadChannel, MapChannel, FlatMapChannel,
-                   FilterChannel, FutureChannel, ReadyFutureChannel, TeeChannel,
-                   ProducerChannel, IterChannel, ZipChannel, CoGroupChannel,
-                   WindowChannel, GroupChannel, ChainChannel)
-=======
 from .core import (
         Channel,
+        ChainChannel,
         ChannelDone,
         CoGroupChannel,
         FilterChannel,
@@ -22,4 +17,3 @@
         TeeChannel,
         WindowChannel,
         ZipChannel)
->>>>>>> 1a291b3a
